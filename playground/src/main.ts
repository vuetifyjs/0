import { createApp } from 'vue'
import App from './App.vue'
import 'virtual:uno.css'

<<<<<<< HEAD
import { createThemePlugin } from '@vuetify/0'

createApp(App)
  .use(createThemePlugin())
  .mount('#app')
=======
import { createHydrationPlugin } from '@vuetify/0'

createApp(App).use(createHydrationPlugin()).mount('#app')
>>>>>>> 8ba35771
<|MERGE_RESOLUTION|>--- conflicted
+++ resolved
@@ -2,14 +2,9 @@
 import App from './App.vue'
 import 'virtual:uno.css'
 
-<<<<<<< HEAD
-import { createThemePlugin } from '@vuetify/0'
+import { createThemePlugin, createHydrationPlugin } from '@vuetify/0'
 
 createApp(App)
   .use(createThemePlugin())
-  .mount('#app')
-=======
-import { createHydrationPlugin } from '@vuetify/0'
-
-createApp(App).use(createHydrationPlugin()).mount('#app')
->>>>>>> 8ba35771
+  .use(createHydrationPlugin())
+  .mount('#app')