// Factories
import { createContext } from '#v0/factories/createContext'
import { createTrinity } from '#v0/factories/createTrinity'

// Utilities
import { reactive, shallowReactive } from 'vue'
import { genId } from '#v0/utilities/helpers'

// Types
import type { ID } from '#v0/types'
import type { App, Reactive } from 'vue'
import type { ContextTrinity } from '#v0/factories/createTrinity'

export interface RegistryTicket {
  id: ID
  index: number
  value: unknown
}

export interface RegistryContext<Z extends RegistryTicket = RegistryTicket> {
  /** The reactive collection of items */
  collection: Map<ID, Z>
  /** A catalog of all values in the collection */
  catalog: Map<unknown, ID>
  /** A directory of all indexes in the collection */
  directory: Map<number, ID>
  /** Browse for an ID by value */
  browse: (value: unknown) => ID | undefined
  /** lookup a ticket by index number */
  lookup: (index: number) => ID | undefined
  /** Find a ticket by id */
  find: (id: ID) => Reactive<Z> | undefined
  /** Register a new item */
<<<<<<< HEAD
  register: (item?: Partial<Z>, id?: ID) => Z
  /** Register an array of items */
  registerMany: (items: Partial<Z>[]) => Z
=======
  register: (item?: Partial<Z>, id?: ID) => Reactive<Z>
>>>>>>> f8ede8ca
  /** Unregister an item by id */
  unregister: (id: ID) => void
  /** Reset the index directory and update all tickets */
  reindex: () => void
}

export interface RegistryOptions {
  /** Use reactive instead of shallowReactive */
  deep?: boolean
}

/**
 * Creates a registry for managing collections of items with registration and lookup capabilities.
 * This function provides the foundation for item management systems with ID-based, value-based,
 * and index-based access patterns.
 *
 * @param namespace The namespace for the registry context.
 * @param options Optional configuration for reactivity behavior.
 * @template Z The type of items managed by the registry.
 * @template E The type of the registry context.
 * @returns A tuple containing the inject function, provide function, and the registry context.
 */
export function useRegistry<
  Z extends RegistryTicket = RegistryTicket,
  E extends RegistryContext<Z> = RegistryContext<Z>,
> (
  namespace: string,
  options?: RegistryOptions,
): ContextTrinity<E> {
  const [useRegistryContext, _provideRegistryContext] = createContext<E>(namespace)

  const reactivity = options?.deep ? reactive : shallowReactive
  const collection = reactivity(new Map<ID, Z>())
  const catalog = new Map<unknown, ID>()
  const directory = new Map<number, ID>()

  function find (id: ID): Reactive<Z> | undefined {
    return collection.get(id) as Reactive<Z> | undefined
  }

  function browse (value: unknown) {
    return catalog.get(value)
  }

  function lookup (index: number) {
    return directory.get(index)
  }

  function reindex () {
    directory.clear()
    let index = 0
    for (const item of collection.values()) {
      item.index = index
      directory.set(index, item.id)
      index++
    }
  }

  function register (registrant: Partial<Z>, id: ID = genId()): Reactive<Z> {
    const size = collection.size
    const item: Partial<Z> = {
      id,
      index: registrant?.index ?? size,
      value: registrant?.value ?? size,
      ...registrant,
    }
    const ticket = reactive(item) as Reactive<Z>

    collection.set(ticket.id, ticket as any)
    catalog.set(ticket.value, ticket.id)
    directory.set(ticket.index, ticket.id)

    return ticket
  }

  function registerMany (registrants: Partial<Z>[]) {
    for (const registrant of registrants) {
      register(registrant)
    }
  }

  function unregister (id: ID) {
    const item = collection.get(id)

    if (!item) return

    collection.delete(item.id)
    catalog.delete(item.value)
    directory.delete(item.index)

    reindex()
  }

  const context = {
    collection,
    catalog,
    directory,
    browse,
    lookup,
    find,
    register,
    registerMany,
    unregister,
    reindex,
  } as unknown as E

  function provideRegistryContext (_: unknown, _context: E = context, app?: App): E {
    return _provideRegistryContext(_context, app)
  }

  return createTrinity<E>(useRegistryContext, provideRegistryContext, context)
}<|MERGE_RESOLUTION|>--- conflicted
+++ resolved
@@ -31,13 +31,9 @@
   /** Find a ticket by id */
   find: (id: ID) => Reactive<Z> | undefined
   /** Register a new item */
-<<<<<<< HEAD
-  register: (item?: Partial<Z>, id?: ID) => Z
+  register: (item?: Partial<Z>, id?: ID) => Reactive<Z>
   /** Register an array of items */
-  registerMany: (items: Partial<Z>[]) => Z
-=======
-  register: (item?: Partial<Z>, id?: ID) => Reactive<Z>
->>>>>>> f8ede8ca
+  registerMany: (items: Partial<Z>[]) => Reactive<Z>
   /** Unregister an item by id */
   unregister: (id: ID) => void
   /** Reset the index directory and update all tickets */
