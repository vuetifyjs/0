// Composables
import { useLogger } from '#v0/composables/useLogger'

// Utilities
import { genId, isArray } from '#v0/utilities/helpers'
import { shallowReactive } from 'vue'

// Types
import type { ID } from '#v0/types'
<<<<<<< HEAD
import type { ShallowReactive } from 'vue'
=======
import { createContext, createTrinity } from '#v0/factories'
import type { ContextTrinity } from '#v0/factories'
import type { App } from 'vue'
>>>>>>> 13fbc716

export interface RegistryTicket {
  /** The unique identifier. Is randomly generated if not provided. */
  id: ID
  /** The index of the ticket. It's not recommended to manually set this. */
  index: number
  /** The value associated with the ticket. If not provided, it defaults to the index. */
  value: unknown
  /** Whether the value is derived from index. It's not recommended to manually set this. */
  valueIsIndex: boolean
}

export interface RegistryContext<Z extends RegistryTicket = RegistryTicket> {
  /** The collection of tickets */
  collection: ShallowReactive<Map<ID, Z>>
  /** Clear the entire registry */
  clear: () => void
  /** Check if an item exists by id */
  has: (id: ID) => boolean
  /** Returns an array of registered IDs */
  keys: () => ID[]
  /** Browse for an ID by value */
  browse: (value: unknown) => ID | ID[] | undefined
  /** lookup a ticket by index number */
  lookup: (index: number) => ID | undefined
  /** Get a ticket by id */
  get: (id: ID) => Z | undefined
  /** Get all registered tickets */
  values: () => Z[]
  /** Get all entries as [id, ticket] pairs */
  entries: () => [ID, Z][]
  /** Register a new item */
  register: (item?: Partial<Z>) => Z
  /** Unregister an item by id */
  unregister: (id: ID) => void
  /** Reset the index directory and update all tickets */
  reindex: () => void
  /** Listen for registry events */
  on: (event: string, cb: Function) => void
  /** Stop listening for registry events */
  off: (event: string, cb: Function) => void
  /** Emit an event with data */
  emit: (event: string, data: any) => void
  /** Clears the registry and listeners */
  dispose: () => void
  /** Onboard multiple new items */
  onboard: (registrations: Partial<Z>[]) => Z[]
  /** The size of the registry */
  size: number
}

export interface RegistryOptions {
  /** Enable event emission for registry operations */
  events?: boolean
}

/**
 * Creates a registry for managing collections of items with registration and lookup capabilities.
 * This function provides the foundation for item management systems with ID-based, value-based,
 * and index-based access patterns.
 *
 * @param options Optional configuration for enabling events.
 * @template Z The type of items managed by the registry.
 * @template E The type of the registry context.
 * @returns The registry context object.
 */
export function useRegistry<
  Z extends RegistryTicket = RegistryTicket,
  E extends RegistryContext<Z> = RegistryContext<Z>,
> (options?: RegistryOptions): E {
  const logger = useLogger()

  const collection = shallowReactive(new Map<ID, Z>())
  const catalog = new Map<unknown, ID | ID[]>()
  const directory = new Map<number, ID>()
  const cache = new Map<'keys' | 'values' | 'entries', unknown[]>()
  const listeners = new Map<string, Set<Function>>()

  function emit (event: string, data: any) {
    if (!options?.events) return
    const cbs = listeners.get(event)
    if (!cbs) return
    for (const cb of cbs) cb(data)
  }

  function on (event: string, cb: Function) {
    if (!listeners.has(event)) listeners.set(event, new Set())
    listeners.get(event)!.add(cb)
  }

  function off (event: string, cb: Function) {
    listeners.get(event)?.delete(cb)
  }

  function dispose () {
    if (listeners.size > 0) listeners.clear()
    clear()
  }

  function get (id: ID) {
    return collection.get(id)
  }

  function browse (value: unknown) {
    return catalog.get(value)
  }

  function lookup (index: number) {
    return directory.get(index)
  }

  function has (id: ID) {
    return collection.has(id)
  }

  function assign (value: unknown, id: ID) {
    const bucket = catalog.get(value)
    if (bucket) {
      if (isArray(bucket)) {
        if (!bucket.includes(id)) bucket.push(id)
      } else if (bucket !== id) {
        catalog.set(value, [bucket, id])
      }
    } else {
      catalog.set(value, id)
    }
  }

  function unassign (value: unknown, id: ID) {
    const bucket = catalog.get(value)
    if (!bucket) return
    if (isArray(bucket)) {
      const next = bucket.filter(v => v !== id)
      if (next.length === 0) catalog.delete(value)
      else if (next.length === 1) catalog.set(value, next[0])
      else catalog.set(value, next)
    } else if (bucket === id) {
      catalog.delete(value)
    }
  }

  function keys () {
    const cached = cache.get('keys')
    if (cached != undefined) return cached as ID[]

    const keys = Array.from(collection.keys())

    cache.set('keys', keys)

    return keys
  }

  function values () {
    const cached = cache.get('values')
    if (cached != undefined) return cached as Z[]

    const values = Array.from(collection.values())

    cache.set('values', values)

    return values
  }

  function entries () {
    const cached = cache.get('entries')
    if (cached != undefined) return cached as [ID, Z][]

    const entries = Array.from(collection.entries())

    cache.set('entries', entries)

    return entries
  }

  function clear () {
    if (collection.size > 0) collection.clear()
    if (catalog.size > 0) catalog.clear()
    if (directory.size > 0) directory.clear()
    invalidate()
  }

  function invalidate () {
    if (cache.size === 0) return

    cache.clear()
  }

  function reindex () {
    if (catalog.size > 0) catalog.clear()
    if (directory.size > 0) directory.clear()

    let index = 0

    for (const item of values()) {
      if (item.index !== index) {
        item.index = index

        if (item.valueIsIndex) item.value = index
      }

      directory.set(index, item.id)
      assign(item.value, item.id)

      index++
    }

    invalidate()
  }

  function register (registration: Partial<Z> = {}): Z {
    const size = collection.size
    const id = registration.id ?? genId()

    if (has(id)) {
      logger.warn(`Item with id "${id}" already exists in the registry. Skipping registration.`)

      return get(id) as Z
    }

    const item = {
      ...registration,
      id,
      index: registration.index ?? size,
      value: registration.value ?? size,
      valueIsIndex: registration.valueIsIndex ?? registration.value == null,
    } as Z

    collection.set(item.id, item)
    directory.set(item.index, item.id)

    assign(item.value, item.id)
    invalidate()
    emit('register', item)

    return item
  }

  function unregister (id: ID) {
    const item = collection.get(id)

    if (!item) return

    collection.delete(item.id)
    directory.delete(item.index)
    unassign(item.value, item.id)

    emit('unregister', item)
    reindex()
  }

  return {
    collection,
    emit,
    on,
    off,
    dispose,
    has,
    keys,
    clear,
    browse,
    entries,
    values,
    lookup,
    get,
    register,
    unregister,
    reindex,
    onboard (registrations: Partial<Z>[]) {
      return registrations.map(registration => this.register(registration))
    },
    get size () {
      return collection.size
    },
  } as E
}

/**
 * Creates a registry context with full injection/provision control.
 * Returns the complete trinity for advanced usage scenarios.
 *
 * @param namespace The namespace for the registry context.
 * @param options Optional configuration for reactivity behavior.
 * @template Z The type of tickets managed by the registry.
 * @template E The type of the registry context.
 * @returns A tuple containing the inject function, provide function, and the registry context.
 */
export function createRegistryContext<
  Z extends RegistryTicket = RegistryTicket,
  E extends RegistryContext<Z> = RegistryContext<Z>,
> (
  namespace: string,
  options?: RegistryOptions,
): ContextTrinity<E> {
  const [useRegistryContext, _provideRegistryContext] = createContext<E>(namespace)

  const context = useRegistry<Z, E>(options)

  function provideRegistryContext (_context: E = context, app?: App): E {
    return _provideRegistryContext(_context, app)
  }

  return createTrinity<E>(useRegistryContext, provideRegistryContext, context)
}<|MERGE_RESOLUTION|>--- conflicted
+++ resolved
@@ -7,13 +7,9 @@
 
 // Types
 import type { ID } from '#v0/types'
-<<<<<<< HEAD
-import type { ShallowReactive } from 'vue'
-=======
 import { createContext, createTrinity } from '#v0/factories'
 import type { ContextTrinity } from '#v0/factories'
 import type { App } from 'vue'
->>>>>>> 13fbc716
 
 export interface RegistryTicket {
   /** The unique identifier. Is randomly generated if not provided. */
@@ -28,7 +24,7 @@
 
 export interface RegistryContext<Z extends RegistryTicket = RegistryTicket> {
   /** The collection of tickets */
-  collection: ShallowReactive<Map<ID, Z>>
+  collection: Map<ID, Z>
   /** Clear the entire registry */
   clear: () => void
   /** Check if an item exists by id */
