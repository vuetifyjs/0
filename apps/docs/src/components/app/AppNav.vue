--- conflicted
+++ resolved
@@ -40,11 +40,7 @@
   <Atom
     ref="navBarRef"
     :as
-<<<<<<< HEAD
     class="bg-4 z-1000 app-nav flex flex-col pb-4 fixed overflow-y-auto transition-transform duration-200 ease-in-out"
-=======
-    class="bg-4 app-nav flex flex-col fixed top-[72px] w-[220px] overflow-y-auto py-4 transition-transform duration-200 ease-in-out"
->>>>>>> 9fd8e737
     :class="[
       breakpoints.isMobile && !app.drawer ? 'translate-x-[-100%]' : 'translate-x-0',
       breakpoints.isMobile && !app.drawer ? 'translate-x-[-100%]' : 'translate-x-0',
