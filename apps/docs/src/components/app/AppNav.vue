<script setup lang="ts">
  // Types
  import type { AtomProps } from '@vuetify/v0'

  // Vuetify0
  import { Atom, useBreakpoints, useClickOutside } from '@vuetify/v0'

  // Utilities
  import { useTemplateRef, watch } from 'vue'

  // Composables
  import { useRoute } from 'vue-router'

  // Stores
  import { useAppStore } from '@/stores/app'

<<<<<<< HEAD
  // Types
  import type { AtomExpose, AtomProps } from '@vuetify/v0'

=======
>>>>>>> 75a7604d
  const { as = 'nav' } = defineProps<AtomProps>()

  const app = useAppStore()
  const breakpoints = useBreakpoints()
  const route = useRoute()
  const navRef = useTemplateRef<AtomExpose>('nav')

  useClickOutside(
    () => navRef.value?.element,
    () => {
      if (app.drawer && breakpoints.isMobile.value) {
        app.drawer = false
      }
    },
    { ignore: ['[data-app-bar]'] },
  )

  watch(route, () => {
    if (app.drawer && breakpoints.isMobile.value) {
      app.drawer = false
    }
  })
</script>

<template>
  <Atom
    ref="nav"
    :as
    class="flex flex-col fixed w-[230px] overflow-y-auto py-4 top-[72px] bottom-[24px] translate-x-[-100%] md:bottom-0 md:translate-x-0 transition-transform duration-200 ease-in-out border-r border-solid border-divider z-1 glass-surface"
    :class="app.drawer && '!translate-x-0'"
  >
    <ul class="flex gap-2 flex-col">
      <template v-for="(nav, i) in app.nav" :key="i">
        <li v-if="nav.divider" class="px-4">
          <AppDivider />
        </li>

        <AppNavLink
          v-else
          :children="nav.children"
          class="px-4"
          :to="nav.to || ''"
        >
          {{ nav.name }}
        </AppNavLink>
      </template>
    </ul>
  </Atom>
</template><|MERGE_RESOLUTION|>--- conflicted
+++ resolved
@@ -1,6 +1,6 @@
 <script setup lang="ts">
   // Types
-  import type { AtomProps } from '@vuetify/v0'
+  import type { AtomExpose, AtomProps } from '@vuetify/v0'
 
   // Vuetify0
   import { Atom, useBreakpoints, useClickOutside } from '@vuetify/v0'
@@ -14,12 +14,6 @@
   // Stores
   import { useAppStore } from '@/stores/app'
 
-<<<<<<< HEAD
-  // Types
-  import type { AtomExpose, AtomProps } from '@vuetify/v0'
-
-=======
->>>>>>> 75a7604d
   const { as = 'nav' } = defineProps<AtomProps>()
 
   const app = useAppStore()
