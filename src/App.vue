--- conflicted
+++ resolved
@@ -1,83 +1,34 @@
 <template>
-<<<<<<< HEAD
-  <main class="p-8 space-y-6">
-    <div class="space-y-4">
-      <h1 class="text-2xl font-bold text-gray-900 dark:text-white">Component Demo</h1>
-
-      <div class="space-y-4">
-        <h2 class="text-lg font-semibold text-gray-700 dark:text-gray-300">VButton Examples</h2>
-        <div class="flex flex-wrap gap-3">
-          <VButton>Default Button</VButton>
-          <VButton as="button" type="button">HTML Button</VButton>
-          <VButton as="a" href="#">Link Button</VButton>
-          <VButton disabled>Disabled Button</VButton>
-        </div>
-
-        <p class="text-sm text-gray-600 dark:text-gray-400">
-          Try pressing Tab to see the keyboard focus effects with ring and offset.
-        </p>
-      </div>
-
-      <div class="space-y-4">
-        <h2 class="text-lg font-semibold text-gray-700 dark:text-gray-300">Dialog Example</h2>
-        <VDialog />
-      </div>
-
-      <form class="space-y-4">
-        <h2 class="text-lg font-semibold text-gray-700 dark:text-gray-300">Form Example</h2>
-        <label class="block" for="content">
-          <span class="text-sm font-medium text-gray-700 dark:text-gray-300 mb-1 block">Input Field</span>
-          <input
-            id="content"
-            v-model="content"
-            class="px-4 py-2 border border-gray-300 rounded-md focus:outline-none focus:ring-2 focus:ring-blue-500 focus:border-transparent dark:bg-gray-800 dark:border-gray-600 dark:text-white"
-            placeholder="Type something..."
-            type="text"
-          >
-        </label>
-        <VButton type="submit">Submit Form</VButton>
-      </form>
-    </div>
-  </main>
-</template>
-
-<script setup>
-  import { ref } from 'vue'
-  import VDialog from './components/VDialog/VDialog.vue'
-  import { VButton } from './components/VButton'
-
-  const content = ref('')
-=======
   <div>
-    <V0GroupRoot v-slot="{ model, reset, select }">
-      <V0GroupItem v-slot="{ isActive, toggle, index }">
+    <Group.Root v-slot="{ model, reset, select }">
+      <Group.Item v-slot="{ isActive, toggle, index }">
         <button @click="toggle">
           {{ isActive ? 'Active' : 'Inactive' }} {{ index }}
         </button>
-      </V0GroupItem>
+      </Group.Item>
 
       <br>
 
-      <V0GroupItem v-slot="{ isActive, toggle, index }" disabled>
+      <Group.Item v-slot="{ isActive, toggle, index }" disabled>
         <button @click="toggle">
           {{ isActive ? 'Active' : 'Inactive' }} {{ index }}
         </button>
-      </V0GroupItem>
+      </Group.Item>
 
       <br>
 
-      <V0GroupItem v-if="yes" id="1" v-slot="{ isActive, toggle, index }">
+      <Group.Item v-if="yes" id="1" v-slot="{ isActive, toggle, index }">
         <button @click="select('2')">
           {{ isActive ? 'Active' : 'Inactive' }} {{ index }}
         </button>
-      </V0GroupItem>
+      </Group.Item>
       <br>
 
-      <V0GroupItem id="2" v-slot="{ isActive, toggle, index }" value="foobar">
+      <Group.Item id="2" v-slot="{ isActive, toggle, index }" value="foobar">
         <button @click="toggle">
           {{ isActive ? 'Active' : 'Inactive' }} {{ index }}
         </button>
-      </V0GroupItem>
+      </Group.Item>
 
       <br>
       <br>
@@ -91,11 +42,11 @@
       </button>
 
       <pre>{{ model || 'No model' }}</pre>
-    </V0GroupRoot>
+    </Group.Root>
   </div>
 </template>
 
 <script lang="ts" setup>
+  import { Group } from './lib'
   const yes = ref(true)
->>>>>>> 9ca93d35
 </script>