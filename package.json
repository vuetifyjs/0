--- conflicted
+++ resolved
@@ -10,14 +10,11 @@
     "type-check": "vue-tsc -b",
     "lint": "eslint",
     "lint:fix": "eslint --fix",
-<<<<<<< HEAD
     "storybook": "storybook dev -p 6006",
-    "build-storybook": "storybook build"
-=======
+    "build-storybook": "storybook build",
     "test": "vitest",
     "test:ui": "vitest --ui",
     "coverage": "vitest run --coverage"
->>>>>>> 9ca93d35
   },
   "dependencies": {
     "@vueuse/integrations": "^13.4.0",
@@ -37,22 +34,13 @@
     "eslint-config-vuetify": "4.1.0-0",
     "eslint-plugin-storybook": "^9.0.13",
     "eslint-plugin-vuejs-accessibility": "^2.4.1",
-<<<<<<< HEAD
     "sass-embedded": "1.89.2",
     "storybook": "^9.0.13",
     "typescript": "~5.8.3",
     "unplugin-auto-import": "^19.3.0",
     "unplugin-vue-components": "^28.7.0",
     "vite": "npm:rolldown-vite@7.0.1",
-=======
-    "jsdom": "^26.1.0",
-    "sass-embedded": "1.79.6",
-    "typescript": "~5.8.3",
-    "unplugin-auto-import": "^19.3.0",
-    "unplugin-vue-components": "^28.7.0",
-    "vite": "^6.3.5",
     "vitest": "^3.2.4",
->>>>>>> 9ca93d35
     "vue-tsc": "^2.2.10"
   },
   "packageManager": "pnpm@10.11.1"
