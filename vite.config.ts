--- conflicted
+++ resolved
@@ -44,7 +44,6 @@
       '@': fileURLToPath(new URL('src', import.meta.url)),
     },
   },
-<<<<<<< HEAD
   build: {
     lib: {
       entry: fileURLToPath(new URL('src/build.ts', import.meta.url)),
@@ -56,10 +55,9 @@
       external: ['vue', 'focus-trap', '@vueuse/integrations'],
     },
     copyPublicDir: false,
-=======
+  },
   test: {
     environment: 'jsdom',
     globals: true,
->>>>>>> 9ca93d35
   },
 })